<div align="center">

# OpenAI-Compatible vLLM Serverless Endpoint Worker
Deploy OpenAI-Compatible Blazing-Fast LLM Endpoints powered by the [vLLM](https://github.com/vllm-project/vllm) Inference Engine on RunPod Serverless with just a few clicks.
<!-- 
![vLLM Version](https://img.shields.io/badge/dynamic/yaml?url=https%3A%2F%2Fraw.githubusercontent.com%2Frunpod-workers%2Fworker-vllm%2Fmain%2Fvllm-base-image%2Fvllm-metadata.yml&query=%24.version&style=for-the-badge&logo=data%3Aimage%2Fsvg%2Bxml%3Bbase64%2CPD94bWwgdmVyc2lvbj0iMS4wIiBlbmNvZGluZz0iVVRGLTgiPz4KPCFET0NUWVBFIHN2ZyBQVUJMSUMgIi0vL1czQy8vRFREIFNWRyAxLjEvL0VOIiAiaHR0cDovL3d3dy53My5vcmcvR3JhcGhpY3MvU1ZHLzEuMS9EVEQvc3ZnMTEuZHRkIj4KPHN2ZyB4bWxucz0iaHR0cDovL3d3dy53My5vcmcvMjAwMC9zdmciIHZlcnNpb249IjEuMSIgd2lkdGg9IjU1cHgiIGhlaWdodD0iNTZweCIgc3R5bGU9InNoYXBlLXJlbmRlcmluZzpnZW9tZXRyaWNQcmVjaXNpb247IHRleHQtcmVuZGVyaW5nOmdlb21ldHJpY1ByZWNpc2lvbjsgaW1hZ2UtcmVuZGVyaW5nOm9wdGltaXplUXVhbGl0eTsgZmlsbC1ydWxlOmV2ZW5vZGQ7IGNsaXAtcnVsZTpldmVub2RkIiB4bWxuczp4bGluaz0iaHR0cDovL3d3dy53My5vcmcvMTk5OS94bGluayI%2BCjxnPjxwYXRoIHN0eWxlPSJvcGFjaXR5OjEiIGZpbGw9IiMzN2E0ZmUiIGQ9Ik0gNTEuNSwwLjUgQyA0Ni41ODIyLDE4LjA4MzggNDEuOTE1NiwzNS43NTA1IDM3LjUsNTMuNUMgMzIuMTY2Nyw1My41IDI2LjgzMzMsNTMuNSAyMS41LDUzLjVDIDIwLjgzMzMsNTMuNSAyMC41LDUzLjE2NjcgMjAuNSw1Mi41QyAyMS4zMzgyLDUyLjE1ODMgMjEuNjcxNiw1MS40OTE2IDIxLjUsNTAuNUMgMjIuMjIyOSw0Ni44NTU1IDIzLjIyMjksNDMuMTg4OSAyNC41LDM5LjVDIDI0LjY5MTcsMzYuMzk5MiAyNS4zNTg0LDMzLjM5OTIgMjYuNSwzMC41QyAyNi4yOTA3LDI5LjkxNCAyNS45NTc0LDI5LjQxNCAyNS41LDI5QyAyNy40NDE0LDI3LjE4NDEgMjguMTA4MSwyNS4xODQxIDI3LjUsMjNDIDI5LjI0MTUsMTguNTM4NyAzMC45MDgyLDE0LjAzODcgMzIuNSw5LjVDIDM4Ljc3NTcsNi4xOTM1OCA0NS4xMDkxLDMuMTkzNTggNTEuNSwwLjUgWiIvPjwvZz4KPGc%2BPHBhdGggc3R5bGU9Im9wYWNpdHk6MC45ODQiIGZpbGw9IiNmY2I3MWQiIGQ9Ik0gMjIuNSwxMi41IEMgMjEuNTA0NiwyNC45ODkgMjEuMTcxMywzNy42NTU3IDIxLjUsNTAuNUMgMjEuNjcxNiw1MS40OTE2IDIxLjMzODIsNTIuMTU4MyAyMC41LDUyLjVDIDEzLjAzMTEsMzkuMjI4NyA2LjM2NDQxLDI1LjU2MjEgMC41LDExLjVDIDguMDE5MDUsMTEuMTc1IDE1LjM1MjQsMTEuNTA4NCAyMi41LDEyLjUgWiIvPjwvZz4KPGc%2BPHBhdGggc3R5bGU9Im9wYWNpdHk6MC4wMiIgZmlsbD0iI2Q3ZGZlOCIgZD0iTSAyMi41LDEyLjUgQyAyMy4xNjY3LDIxLjUgMjMuODMzMywzMC41IDI0LjUsMzkuNUMgMjMuMjIyOSw0My4xODg5IDIyLjIyMjksNDYuODU1NSAyMS41LDUwLjVDIDIxLjE3MTMsMzcuNjU1NyAyMS41MDQ2LDI0Ljk4OSAyMi41LDEyLjUgWiIvPjwvZz4KPGc%2BPHBhdGggc3R5bGU9Im9wYWNpdHk6MC43NTMiIGZpbGw9IiNjZmQ2ZGQiIGQ9Ik0gNTEuNSwwLjUgQyA1Mi42MTI5LDEuOTQ2MzkgNTIuNzc5NiwzLjYxMzA1IDUyLDUuNUMgNDcuODAzNiwyMi4yODg3IDQzLjMwMzYsMzguOTU1MyAzOC41LDU1LjVDIDMyLjUsNTUuNSAyNi41LDU1LjUgMjAuNSw1NS41QyAyMC44MzMzLDU0LjgzMzMgMjEuMTY2Nyw1NC4xNjY3IDIxLjUsNTMuNUMgMjYuODMzMyw1My41IDMyLjE2NjcsNTMuNSAzNy41LDUzLjVDIDQxLjkxNTYsMzUuNzUwNSA0Ni41ODIyLDE4LjA4MzggNTEuNSwwLjUgWiIvPjwvZz4KPC9zdmc%2BCg%3D%3D&label=STABLE%20vLLM%20Version&link=https%3A%2F%2Fgithub.com%2Fvllm-project%2Fvllm)
![Worker Version](https://img.shields.io/github/v/tag/runpod-workers/worker-vllm?style=for-the-badge&logo=data%3Aimage%2Fsvg%2Bxml%3Bbase64%2CPD94bWwgdmVyc2lvbj0iMS4wIiBlbmNvZGluZz0idXRmLTgiPz4KPCEtLSBHZW5lcmF0b3I6IEFkb2JlIElsbHVzdHJhdG9yIDI2LjUuMywgU1ZHIEV4cG9ydCBQbHVnLUluIC4gU1ZHIFZlcnNpb246IDYuMDAgQnVpbGQgMCkgIC0tPgo8c3ZnIHZlcnNpb249IjEuMSIgaWQ9IkxheWVyXzEiIHhtbG5zPSJodHRwOi8vd3d3LnczLm9yZy8yMDAwL3N2ZyIgeG1sbnM6eGxpbms9Imh0dHA6Ly93d3cudzMub3JnLzE5OTkveGxpbmsiIHg9IjBweCIgeT0iMHB4IgoJIHZpZXdCb3g9IjAgMCAyMDAwIDIwMDAiIHN0eWxlPSJlbmFibGUtYmFja2dyb3VuZDpuZXcgMCAwIDIwMDAgMjAwMDsiIHhtbDpzcGFjZT0icHJlc2VydmUiPgo8c3R5bGUgdHlwZT0idGV4dC9jc3MiPgoJLnN0MHtmaWxsOiM2NzNBQjc7fQo8L3N0eWxlPgo8Zz4KCTxnPgoJCTxwYXRoIGNsYXNzPSJzdDAiIGQ9Ik0xMDE3Ljk1LDcxMS4wNGMtNC4yMiwyLjM2LTkuMTgsMy4wMS0xMy44NiwxLjgyTDM4Ni4xNyw1NTUuM2MtNDEuNzItMTAuNzYtODYuMDItMC42My0xMTYuNiwyOS43MwoJCQlsLTEuNCwxLjM5Yy0zNS45MiwzNS42NS0yNy41NSw5NS44LDE2Ljc0LDEyMC4zbDU4NC4zMiwzMjQuMjNjMzEuMzYsMTcuNCw1MC44Miw1MC40NSw1MC44Miw4Ni4zMnY4MDYuNzYKCQkJYzAsMzUuNDktMzguNDEsNTcuNjctNjkuMTUsMzkuOTRsLTcwMy4xNS00MDUuNjRjLTIzLjYtMTMuNjEtMzguMTMtMzguNzgtMzguMTMtNjYuMDJWNjY2LjYzYzAtODcuMjQsNDYuNDUtMTY3Ljg5LDEyMS45Mi0yMTEuNjYKCQkJTDkzMy44NSw0Mi4xNWMyMy40OC0xMy44LDUxLjQ3LTE3LjcsNzcuODMtMTAuODRsNzQ1LjcxLDE5NC4xYzMxLjUzLDguMjEsMzYuOTksNTAuNjUsOC41Niw2Ni41N0wxMDE3Ljk1LDcxMS4wNHoiLz4KCQk8cGF0aCBjbGFzcz0ic3QwIiBkPSJNMTUyNy43NSw1MzYuMzhsMTI4Ljg5LTc5LjYzbDE4OS45MiwxMDkuMTdjMjcuMjQsMTUuNjYsNDMuOTcsNDQuNzMsNDMuODIsNzYuMTVsLTQsODU3LjYKCQkJYy0wLjExLDI0LjM5LTEzLjE1LDQ2Ljg5LTM0LjI1LDU5LjExbC03MDEuNzUsNDA2LjYxYy0zMi4zLDE4LjcxLTcyLjc0LTQuNTktNzIuNzQtNDEuOTJ2LTc5Ny40MwoJCQljMC0zOC45OCwyMS4wNi03NC45MSw1NS4wNy05My45Nmw1OTAuMTctMzMwLjUzYzE4LjIzLTEwLjIxLDE4LjY1LTM2LjMsMC43NS00Ny4wOUwxNTI3Ljc1LDUzNi4zOHoiLz4KCQk8cGF0aCBjbGFzcz0ic3QwIiBkPSJNMTUyNC4wMSw2NjUuOTEiLz4KCTwvZz4KPC9nPgo8L3N2Zz4K&logoColor=%23ffffff&label=STABLE%20Worker%20Version&color=%23673ab7)
![vLLM Version](https://img.shields.io/badge/dynamic/yaml?url=https%3A%2F%2Fraw.githubusercontent.com%2Frunpod-workers%2Fworker-vllm%2Fmain%2Fvllm-base-image%2Fvllm-metadata.yml&query=%24.dev_version&style=for-the-badge&logo=data%3Aimage%2Fsvg%2Bxml%3Bbase64%2CPD94bWwgdmVyc2lvbj0iMS4wIiBlbmNvZGluZz0iVVRGLTgiPz4KPCFET0NUWVBFIHN2ZyBQVUJMSUMgIi0vL1czQy8vRFREIFNWRyAxLjEvL0VOIiAiaHR0cDovL3d3dy53My5vcmcvR3JhcGhpY3MvU1ZHLzEuMS9EVEQvc3ZnMTEuZHRkIj4KPHN2ZyB4bWxucz0iaHR0cDovL3d3dy53My5vcmcvMjAwMC9zdmciIHZlcnNpb249IjEuMSIgd2lkdGg9IjU1cHgiIGhlaWdodD0iNTZweCIgc3R5bGU9InNoYXBlLXJlbmRlcmluZzpnZW9tZXRyaWNQcmVjaXNpb247IHRleHQtcmVuZGVyaW5nOmdlb21ldHJpY1ByZWNpc2lvbjsgaW1hZ2UtcmVuZGVyaW5nOm9wdGltaXplUXVhbGl0eTsgZmlsbC1ydWxlOmV2ZW5vZGQ7IGNsaXAtcnVsZTpldmVub2RkIiB4bWxuczp4bGluaz0iaHR0cDovL3d3dy53My5vcmcvMTk5OS94bGluayI%2BCjxnPjxwYXRoIHN0eWxlPSJvcGFjaXR5OjEiIGZpbGw9IiMzN2E0ZmUiIGQ9Ik0gNTEuNSwwLjUgQyA0Ni41ODIyLDE4LjA4MzggNDEuOTE1NiwzNS43NTA1IDM3LjUsNTMuNUMgMzIuMTY2Nyw1My41IDI2LjgzMzMsNTMuNSAyMS41LDUzLjVDIDIwLjgzMzMsNTMuNSAyMC41LDUzLjE2NjcgMjAuNSw1Mi41QyAyMS4zMzgyLDUyLjE1ODMgMjEuNjcxNiw1MS40OTE2IDIxLjUsNTAuNUMgMjIuMjIyOSw0Ni44NTU1IDIzLjIyMjksNDMuMTg4OSAyNC41LDM5LjVDIDI0LjY5MTcsMzYuMzk5MiAyNS4zNTg0LDMzLjM5OTIgMjYuNSwzMC41QyAyNi4yOTA3LDI5LjkxNCAyNS45NTc0LDI5LjQxNCAyNS41LDI5QyAyNy40NDE0LDI3LjE4NDEgMjguMTA4MSwyNS4xODQxIDI3LjUsMjNDIDI5LjI0MTUsMTguNTM4NyAzMC45MDgyLDE0LjAzODcgMzIuNSw5LjVDIDM4Ljc3NTcsNi4xOTM1OCA0NS4xMDkxLDMuMTkzNTggNTEuNSwwLjUgWiIvPjwvZz4KPGc%2BPHBhdGggc3R5bGU9Im9wYWNpdHk6MC45ODQiIGZpbGw9IiNmY2I3MWQiIGQ9Ik0gMjIuNSwxMi41IEMgMjEuNTA0NiwyNC45ODkgMjEuMTcxMywzNy42NTU3IDIxLjUsNTAuNUMgMjEuNjcxNiw1MS40OTE2IDIxLjMzODIsNTIuMTU4MyAyMC41LDUyLjVDIDEzLjAzMTEsMzkuMjI4NyA2LjM2NDQxLDI1LjU2MjEgMC41LDExLjVDIDguMDE5MDUsMTEuMTc1IDE1LjM1MjQsMTEuNTA4NCAyMi41LDEyLjUgWiIvPjwvZz4KPGc%2BPHBhdGggc3R5bGU9Im9wYWNpdHk6MC4wMiIgZmlsbD0iI2Q3ZGZlOCIgZD0iTSAyMi41LDEyLjUgQyAyMy4xNjY3LDIxLjUgMjMuODMzMywzMC41IDI0LjUsMzkuNUMgMjMuMjIyOSw0My4xODg5IDIyLjIyMjksNDYuODU1NSAyMS41LDUwLjVDIDIxLjE3MTMsMzcuNjU1NyAyMS41MDQ2LDI0Ljk4OSAyMi41LDEyLjUgWiIvPjwvZz4KPGc%2BPHBhdGggc3R5bGU9Im9wYWNpdHk6MC43NTMiIGZpbGw9IiNjZmQ2ZGQiIGQ9Ik0gNTEuNSwwLjUgQyA1Mi42MTI5LDEuOTQ2MzkgNTIuNzc5NiwzLjYxMzA1IDUyLDUuNUMgNDcuODAzNiwyMi4yODg3IDQzLjMwMzYsMzguOTU1MyAzOC41LDU1LjVDIDMyLjUsNTUuNSAyNi41LDU1LjUgMjAuNSw1NS41QyAyMC44MzMzLDU0LjgzMzMgMjEuMTY2Nyw1NC4xNjY3IDIxLjUsNTMuNUMgMjYuODMzMyw1My41IDMyLjE2NjcsNTMuNSAzNy41LDUzLjVDIDQxLjkxNTYsMzUuNzUwNSA0Ni41ODIyLDE4LjA4MzggNTEuNSwwLjUgWiIvPjwvZz4KPC9zdmc%2BCg%3D%3D&label=DEV%20vLLM%20Version%20&link=https%3A%2F%2Fgithub.com%2Fvllm-project%2Fvllm)\
![Docker Pulls](https://img.shields.io/docker/pulls/runpod/worker-vllm?style=for-the-badge&logo=docker&label=Docker%20Pulls&link=https%3A%2F%2Fhub.docker.com%2Frepository%2Fdocker%2Frunpod%2Fworker-vllm%2Fgeneral) -->
<!-- 
![Docker Automatic Build](https://img.shields.io/github/actions/workflow/status/runpod-workers/worker-vllm/docker-build-release.yml?style=flat&label=BUILD) -->


</div>

# News:

### 1. UI for Deploying vLLM Worker on RunPod console:
![Demo of Deploying vLLM Worker on RunPod console with new UI](media/ui_demo.gif)

### 2. Worker vLLM `v1.1` with vLLM `0.5.3` now available under `stable` tags
Update v1.1 is now available, use the image tag `runpod/worker-v1-vllm:stable-cuda12.1.0`.

### 3. OpenAI-Compatible [Embedding Worker](https://github.com/runpod-workers/worker-infinity-embedding) Released
Deploy your own OpenAI-compatible Serverless Endpoint on RunPod with multiple embedding models and fast inference for RAG and more! 



### 4. Caching Accross RunPod Machines
Worker vLLM is now cached on all RunPod machines, resulting in near-instant deployment! Previously, downloading and extracting the image took 3-5 minutes on average.


## Table of Contents
- [Setting up the Serverless Worker](#setting-up-the-serverless-worker)
  - [Option 1: Deploy Any Model Using Pre-Built Docker Image **[RECOMMENDED]**](#option-1-deploy-any-model-using-pre-built-docker-image-recommended)
    - [Prerequisites](#prerequisites)
    - [Environment Variables](#environment-variables)
      - [LLM Settings](#llm-settings)
      - [Tokenizer Settings](#tokenizer-settings)
      - [Tensor Parallelism (Multi-GPU) Settings](#tensor-parallelism-multi-gpu-settings)
      - [System Settings](#system-settings)
      - [Streaming Batch Size](#streaming-batch-size)
      - [OpenAI Settings](#openai-settings)
      - [Serverless Settings](#serverless-settings)
  - [Option 2: Build Docker Image with Model Inside](#option-2-build-docker-image-with-model-inside)
    - [Prerequisites](#prerequisites-1)
    - [Arguments](#arguments)
    - [Example: Building an image with OpenChat-3.5](#example-building-an-image-with-openchat-35)
      - [(Optional) Including Huggingface Token](#optional-including-huggingface-token)
  - [Compatible Model Architectures](#compatible-model-architectures)
- [Usage: OpenAI Compatibility](#usage-openai-compatibility)
    - [Modifying your OpenAI Codebase to use your deployed vLLM Worker](#modifying-your-openai-codebase-to-use-your-deployed-vllm-worker)
    - [OpenAI Request Input Parameters](#openai-request-input-parameters)
      - [Chat Completions](#chat-completions)
    - [Examples: Using your RunPod endpoint with OpenAI](#examples-using-your-runpod-endpoint-with-openai)
- [Usage: standard](#non-openai-usage)
  - [Input Request Parameters](#input-request-parameters)
    - [Text Input Formats](#text-input-formats)
    - [Sampling Parameters](#sampling-parameters)
- [Worker Config](#worker-config)
  - [Writing your worker-config.json](#writing-your-worker-configjson)
  - [Example of schema](#example-of-schema)
  - [Example of versions](#example-of-versions)

# Setting up the Serverless Worker

### Option 1: Deploy Any Model Using Pre-Built Docker Image [Recommended]

> [!NOTE]
> You can now deploy from the dedicated UI on the RunPod console with all of the settings and choices listed. 
> Try now by accessing in Explore or Serverless pages on the RunPod console!


We now offer a pre-built Docker Image for the vLLM Worker that you can configure entirely with Environment Variables when creating the RunPod Serverless Endpoint:

---

## RunPod Worker Images

Below is a summary of the available RunPod Worker images, categorized by image stability and CUDA version compatibility.

| CUDA Version | Stable Image Tag                  | Development Image Tag             | Note                                                        |
|--------------|-----------------------------------|-----------------------------------|----------------------------------------------------------------------|
| 12.1.0       | `runpod/worker-v1-vllm:stable-cuda12.1.0` | `runpod/worker-v1-vllm:dev-cuda12.1.0` | When creating an Endpoint, select CUDA Version 12.3, 12.2 and 12.1 in the filter. |



---

#### Prerequisites
- RunPod Account

#### Environment Variables/Settings
> Note:  `0` is equivalent to `False` and `1` is equivalent to `True` for boolean as int values.

| `Name`                                    | `Default`             | `Type/Choices`                             | `Description` |
|-------------------------------------------|-----------------------|--------------------------------------------|---------------|
| `MODEL_NAME`                                   | 'facebook/opt-125m'   | `str`                                      | Name or path of the Hugging Face model to use. |
| `TOKENIZER`                               | None                  | `str`                                      | Name or path of the Hugging Face tokenizer to use. |
| `SKIP_TOKENIZER_INIT`                     | False                 | `bool`                                     | Skip initialization of tokenizer and detokenizer. |
| `TOKENIZER_MODE`                          | 'auto'                | ['auto', 'slow']                           | The tokenizer mode. |
| `TRUST_REMOTE_CODE`                       | `False`               | `bool`                                  | Trust remote code from Hugging Face. |
| `DOWNLOAD_DIR`                            | None                  | `str`                                      | Directory to download and load the weights. |
| `LOAD_FORMAT`                             | 'auto'                | `str`                                      | The format of the model weights to load. |
| `HF_TOKEN`                                | -                     | `str`                                      | Hugging Face token for private and gated models.|
| `DTYPE`                                   | 'auto'                | ['auto', 'half', 'float16', 'bfloat16', 'float', 'float32'] | Data type for model weights and activations. |
| `KV_CACHE_DTYPE`                          | 'auto'                | ['auto', 'fp8']                            | Data type for KV cache storage. |
| `QUANTIZATION_PARAM_PATH`                 | None                  | `str`                                      | Path to the JSON file containing the KV cache scaling factors. |
| `MAX_MODEL_LEN`                           | None                  | `int`                                      | Model context length. |
| `GUIDED_DECODING_BACKEND`                 | 'outlines'            | ['outlines', 'lm-format-enforcer']         | Which engine will be used for guided decoding by default. |
| `DISTRIBUTED_EXECUTOR_BACKEND`            | None                  | ['ray', 'mp']                              | Backend to use for distributed serving. |
| `WORKER_USE_RAY`                          | False                 | `bool`                                     | Deprecated, use --distributed-executor-backend=ray. |
| `PIPELINE_PARALLEL_SIZE`                  | 1                     | `int`                                      | Number of pipeline stages. |
| `TENSOR_PARALLEL_SIZE`                    | 1                     | `int`                                      | Number of tensor parallel replicas. |
| `MAX_PARALLEL_LOADING_WORKERS`            | None                  | `int`                                      | Load model sequentially in multiple batches. |
| `RAY_WORKERS_USE_NSIGHT`                  | False                 | `bool`                                     | If specified, use nsight to profile Ray workers. |
| `ENABLE_PREFIX_CACHING`                   | False                 | `bool`                                     | Enables automatic prefix caching. |
| `DISABLE_SLIDING_WINDOW`                  | False                 | `bool`                                     | Disables sliding window, capping to sliding window size. |
| `USE_V2_BLOCK_MANAGER`                    | False                 | `bool`                                     | Use BlockSpaceMangerV2. |
| `NUM_LOOKAHEAD_SLOTS`                     | 0                     | `int`                                      | Experimental scheduling config necessary for speculative decoding. |
| `SEED`                                    | 0                     | `int`                                      | Random seed for operations. |
| `NUM_GPU_BLOCKS_OVERRIDE`                 | None                  | `int`                                      | If specified, ignore GPU profiling result and use this number of GPU blocks. |
| `MAX_NUM_BATCHED_TOKENS`                  | None                  | `int`                                      | Maximum number of batched tokens per iteration. |
| `MAX_NUM_SEQS`                            | 256                   | `int`                                      | Maximum number of sequences per iteration. |
| `MAX_LOGPROBS`                            | 20                    | `int`                                      | Max number of log probs to return when logprobs is specified in SamplingParams. |
| `DISABLE_LOG_STATS`                       | False                 | `bool`                                     | Disable logging statistics. |
| `QUANTIZATION`                            | None                  | ['awq', 'squeezellm', 'gptq']              | Method used to quantize the weights. |
| `ROPE_SCALING`                            | None                  | `dict`                                     | RoPE scaling configuration in JSON format. |
| `ROPE_THETA`                              | None                  | `float`                                    | RoPE theta. Use with rope_scaling. |
| `TOKENIZER_POOL_SIZE`                     | 0                     | `int`                                      | Size of tokenizer pool to use for asynchronous tokenization. |
| `TOKENIZER_POOL_TYPE`                     | 'ray'                 | `str`                                      | Type of tokenizer pool to use for asynchronous tokenization. |
| `TOKENIZER_POOL_EXTRA_CONFIG`             | None                  | `dict`                                     | Extra config for tokenizer pool. |
| `ENABLE_LORA`                             | False                 | `bool`                                     | If True, enable handling of LoRA adapters. |
| `MAX_LORAS`                               | 1                     | `int`                                      | Max number of LoRAs in a single batch. |
| `MAX_LORA_RANK`                           | 16                    | `int`                                      | Max LoRA rank. |
| `LORA_EXTRA_VOCAB_SIZE`                   | 256                   | `int`                                      | Maximum size of extra vocabulary for LoRA adapters. |
| `LORA_DTYPE`                              | 'auto'                | ['auto', 'float16', 'bfloat16', 'float32'] | Data type for LoRA. |
| `LONG_LORA_SCALING_FACTORS`               | None                  | `tuple`                                    | Specify multiple scaling factors for LoRA adapters. |
| `MAX_CPU_LORAS`                           | None                  | `int`                                      | Maximum number of LoRAs to store in CPU memory. |
| `FULLY_SHARDED_LORAS`                     | False                 | `bool`                                     | Enable fully sharded LoRA layers. |
| `SCHEDULER_DELAY_FACTOR`                  | 0.0                   | `float`                                    | Apply a delay before scheduling next prompt. |
| `ENABLE_CHUNKED_PREFILL`                  | False                 | `bool`                                     | Enable chunked prefill requests. |
| `SPECULATIVE_MODEL`                       | None                  | `str`                                      | The name of the draft model to be used in speculative decoding. |
| `NUM_SPECULATIVE_TOKENS`                  | None                  | `int`                                      | The number of speculative tokens to sample from the draft model. |
| `SPECULATIVE_DRAFT_TENSOR_PARALLEL_SIZE`  | None                  | `int`                                      | Number of tensor parallel replicas for the draft model. |
| `SPECULATIVE_MAX_MODEL_LEN`               | None                  | `int`                                      | The maximum sequence length supported by the draft model. |
| `SPECULATIVE_DISABLE_BY_BATCH_SIZE`       | None                  | `int`                                      | Disable speculative decoding if the number of enqueue requests is larger than this value. |
| `NGRAM_PROMPT_LOOKUP_MAX`                 | None                  | `int`                                      | Max size of window for ngram prompt lookup in speculative decoding. |
| `NGRAM_PROMPT_LOOKUP_MIN`                 | None                  | `int`                                      | Min size of window for ngram prompt lookup in speculative decoding. |
| `SPEC_DECODING_ACCEPTANCE_METHOD`         | 'rejection_sampler'   | ['rejection_sampler', 'typical_acceptance_sampler'] | Specify the acceptance method for draft token verification in speculative decoding. |
| `TYPICAL_ACCEPTANCE_SAMPLER_POSTERIOR_THRESHOLD` | None              | `float`                                    | Set the lower bound threshold for the posterior probability of a token to be accepted. |
| `TYPICAL_ACCEPTANCE_SAMPLER_POSTERIOR_ALPHA`     | None              | `float`                                    | A scaling factor for the entropy-based threshold for token acceptance. |
| `MODEL_LOADER_EXTRA_CONFIG`               | None                  | `dict`                                     | Extra config for model loader. |
| `PREEMPTION_MODE`                         | None                  | `str`                                      | If 'recompute', the engine performs preemption-aware recomputation. If 'save', the engine saves activations into the CPU memory as preemption happens. |
| `PREEMPTION_CHECK_PERIOD`                 | 1.0                   | `float`                                    | How frequently the engine checks if a preemption happens. |
| `PREEMPTION_CPU_CAPACITY`                 | 2                     | `float`                                    | The percentage of CPU memory used for the saved activations. |
| `DISABLE_LOGGING_REQUEST`                 | False                 | `bool`                                     | Disable logging requests. |
| `MAX_LOG_LEN`                             | None                  | `int`                                      | Max number of prompt characters or prompt ID numbers being printed in log. |
**Tokenizer Settings**
| `TOKENIZER_NAME`                    | `None`               | `str`                                         |Tokenizer repository to use a different tokenizer than the model's default. |
| `TOKENIZER_REVISION`                | `None`               | `str`                                         |Tokenizer revision to load. |
| `CUSTOM_CHAT_TEMPLATE`              | `None`               | `str` of single-line jinja template                                         |Custom chat jinja template. [More Info](https://huggingface.co/docs/transformers/chat_templating) |
**System, GPU, and Tensor Parallelism(Multi-GPU) Settings**
| `GPU_MEMORY_UTILIZATION`            | `0.95`               | `float`                                         |Sets GPU VRAM utilization. |
| `MAX_PARALLEL_LOADING_WORKERS`      | `None`               | `int`                                         |Load model sequentially in multiple batches, to avoid RAM OOM when using tensor parallel and large models. |
| `BLOCK_SIZE`                        | `16`                 | `8`, `16`, `32`                           |Token block size for contiguous chunks of tokens. |
| `SWAP_SPACE`                        | `4`                  | `int`                                         |CPU swap space size (GiB) per GPU. |
| `ENFORCE_EAGER`                     | False                  | `bool`                                         |Always use eager-mode PyTorch. If False(`0`), will use eager mode and CUDA graph in hybrid for maximal performance and flexibility. |
| `MAX_SEQ_LEN_TO_CAPTURE`        | `8192`               | `int`                                     |Maximum context length covered by CUDA graphs. When a sequence has context length larger than this, we fall back to eager mode.|
| `DISABLE_CUSTOM_ALL_REDUCE`         | `0`                  | `int`                                         |Enables or disables custom all reduce. |
**Streaming Batch Size Settings**:  
| `DEFAULT_BATCH_SIZE`                | `50`                 | `int`                                         |Default and Maximum batch size for token streaming to reduce HTTP calls. |
| `DEFAULT_MIN_BATCH_SIZE`            | `1`                  | `int`                                         |Batch size for the first request, which will be multiplied by the growth factor every subsequent request. |
| `DEFAULT_BATCH_SIZE_GROWTH_FACTOR`  | `3`                  | `float`                                         |Growth factor for dynamic batch size. |
The way this works is that the first request will have a batch size of `DEFAULT_MIN_BATCH_SIZE`, and each subsequent request will have a batch size of `previous_batch_size * DEFAULT_BATCH_SIZE_GROWTH_FACTOR`. This will continue until the batch size reaches `DEFAULT_BATCH_SIZE`. E.g. for the default values, the batch sizes will be `1, 3, 9, 27, 50, 50, 50, ...`. You can also specify this per request, with inputs `max_batch_size`, `min_batch_size`, and `batch_size_growth_factor`. This has nothing to do with vLLM's internal batching, but rather the number of tokens sent in each HTTP request from the worker |
**OpenAI Settings**
| `RAW_OPENAI_OUTPUT`                 | `1`                  | boolean as `int`                                         |Enables raw OpenAI SSE format string output when streaming.  **Required** to be enabled (which it is by default) for OpenAI compatibility. |
| `OPENAI_SERVED_MODEL_NAME_OVERRIDE` | `None`               | `str`                                         |Overrides the name of the served model from model repo/path to specified name, which you will then be able to use the value for the `model` parameter when making OpenAI requests |
| `OPENAI_RESPONSE_ROLE`              | `assistant`          | `str`                       |Role of the LLM's Response in OpenAI Chat Completions. |
**Serverless Settings**
| `MAX_CONCURRENCY`                   | `300`                | `int`                                         |Max concurrent requests per worker. vLLM has an internal queue, so you don't have to worry about limiting by VRAM, this is for improving scaling/load balancing efficiency |
| `DISABLE_LOG_STATS`                 | False                  | `bool`                                         |Enables or disables vLLM stats logging. |
| `DISABLE_LOG_REQUESTS`              | False                  | `bool`                                         |Enables or disables vLLM request logging. |

> [!TIP]
> If you are facing issues when using Mixtral 8x7B, Quantized models, or handling unusual models/architectures, try setting `TRUST_REMOTE_CODE` to `1`.


### Option 2: Build Docker Image with Model Inside
To build an image with the model baked in, you must specify the following docker arguments when building the image.

#### Prerequisites
- RunPod Account
- Docker

#### Arguments:
- **Required**
  - `MODEL_NAME`
- **Optional**
  - `MODEL_REVISION`: Model revision to load (default: `main`).
  - `BASE_PATH`: Storage directory where huggingface cache and model will be located. (default: `/runpod-volume`, which will utilize network storage if you attach it or create a local directory within the image if you don't. If your intention is to bake the model into the image, you should set this to something like `/models` to make sure there are no issues if you were to accidentally attach network storage.)
  - `QUANTIZATION`
  - `WORKER_CUDA_VERSION`: `12.1.0` (`12.1.0` is recommended for optimal performance).
  - `TOKENIZER_NAME`: Tokenizer repository if you would like to use a different tokenizer than the one that comes with the model. (default: `None`, which uses the model's tokenizer)
  - `TOKENIZER_REVISION`: Tokenizer revision to load (default: `main`).

For the remaining settings, you may apply them as environment variables when running the container. Supported environment variables are listed in the [Environment Variables](#environment-variables) section.

#### Example: Building an image with OpenChat-3.5
```bash
sudo docker build -t username/image:tag --build-arg MODEL_NAME="openchat/openchat_3.5" --build-arg BASE_PATH="/models" .
```

##### (Optional) Including Huggingface Token
If the model you would like to deploy is private or gated, you will need to include it during build time as a Docker secret, which will protect it from being exposed in the image and on DockerHub.
1. Enable Docker BuildKit (required for secrets).
```bash
export DOCKER_BUILDKIT=1
```
2. Export your Hugging Face token as an environment variable
```bash
export HF_TOKEN="your_token_here"
```
2. Add the token as a secret when building
```bash
docker build -t username/image:tag --secret id=HF_TOKEN --build-arg MODEL_NAME="openchat/openchat_3.5" .
```

## Compatible Model Architectures
Below are all supported model architectures (and examples of each) that you can deploy using the vLLM Worker. You can deploy **any model on HuggingFace**, as long as its base architecture is one of the following:

- Aquila & Aquila2 (`BAAI/AquilaChat2-7B`, `BAAI/AquilaChat2-34B`, `BAAI/Aquila-7B`, `BAAI/AquilaChat-7B`, etc.)
- Baichuan & Baichuan2 (`baichuan-inc/Baichuan2-13B-Chat`, `baichuan-inc/Baichuan-7B`, etc.)
- BLOOM (`bigscience/bloom`, `bigscience/bloomz`, etc.)
- ChatGLM (`THUDM/chatglm2-6b`, `THUDM/chatglm3-6b`, etc.)
- Command-R (`CohereForAI/c4ai-command-r-v01`, etc.)
- DBRX (`databricks/dbrx-base`, `databricks/dbrx-instruct` etc.)
- DeciLM (`Deci/DeciLM-7B`, `Deci/DeciLM-7B-instruct`, etc.)
- Falcon (`tiiuae/falcon-7b`, `tiiuae/falcon-40b`, `tiiuae/falcon-rw-7b`, etc.)
- Gemma (`google/gemma-2b`, `google/gemma-7b`, etc.)
- GPT-2 (`gpt2`, `gpt2-xl`, etc.)
- GPT BigCode (`bigcode/starcoder`, `bigcode/gpt_bigcode-santacoder`, etc.)
- GPT-J (`EleutherAI/gpt-j-6b`, `nomic-ai/gpt4all-j`, etc.)
- GPT-NeoX (`EleutherAI/gpt-neox-20b`, `databricks/dolly-v2-12b`, `stabilityai/stablelm-tuned-alpha-7b`, etc.)
- InternLM (`internlm/internlm-7b`, `internlm/internlm-chat-7b`, etc.)
- InternLM2 (`internlm/internlm2-7b`, `internlm/internlm2-chat-7b`, etc.)
- Jais (`core42/jais-13b`, `core42/jais-13b-chat`, `core42/jais-30b-v3`, `core42/jais-30b-chat-v3`, etc.)
- LLaMA, Llama 2, and Meta Llama 3 (`meta-llama/Meta-Llama-3-8B-Instruct`, `meta-llama/Meta-Llama-3-70B-Instruct`, `meta-llama/Llama-2-70b-hf`, `lmsys/vicuna-13b-v1.3`, `young-geng/koala`, `openlm-research/open_llama_13b`, etc.)
- MiniCPM (`openbmb/MiniCPM-2B-sft-bf16`, `openbmb/MiniCPM-2B-dpo-bf16`, etc.)
- Mistral (`mistralai/Mistral-7B-v0.1`, `mistralai/Mistral-7B-Instruct-v0.1`, etc.)
- Mixtral (`mistralai/Mixtral-8x7B-v0.1`, `mistralai/Mixtral-8x7B-Instruct-v0.1`, `mistral-community/Mixtral-8x22B-v0.1`, etc.)
- MPT (`mosaicml/mpt-7b`, `mosaicml/mpt-30b`, etc.)
- OLMo (`allenai/OLMo-1B-hf`, `allenai/OLMo-7B-hf`, etc.)
- OPT (`facebook/opt-66b`, `facebook/opt-iml-max-30b`, etc.)
- Orion (`OrionStarAI/Orion-14B-Base`, `OrionStarAI/Orion-14B-Chat`, etc.)
- Phi (`microsoft/phi-1_5`, `microsoft/phi-2`, etc.)
- Phi-3 (`microsoft/Phi-3-mini-4k-instruct`, `microsoft/Phi-3-mini-128k-instruct`, etc.)
- Qwen (`Qwen/Qwen-7B`, `Qwen/Qwen-7B-Chat`, etc.)
- Qwen2 (`Qwen/Qwen1.5-7B`, `Qwen/Qwen1.5-7B-Chat`, etc.)
- Qwen2MoE (`Qwen/Qwen1.5-MoE-A2.7B`, `Qwen/Qwen1.5-MoE-A2.7B-Chat`, etc.)
- StableLM(`stabilityai/stablelm-3b-4e1t`, `stabilityai/stablelm-base-alpha-7b-v2`, etc.)
- Starcoder2(`bigcode/starcoder2-3b`, `bigcode/starcoder2-7b`, `bigcode/starcoder2-15b`, etc.)
- Xverse (`xverse/XVERSE-7B-Chat`, `xverse/XVERSE-13B-Chat`, `xverse/XVERSE-65B-Chat`, etc.)
- Yi (`01-ai/Yi-6B`, `01-ai/Yi-34B`, etc.)

# Usage: OpenAI Compatibility
The vLLM Worker is fully compatible with OpenAI's API, and you can use it with any OpenAI Codebase by changing only 3 lines in total. The supported routes are <ins>Chat Completions</ins> and <ins>Models</ins> - with both streaming and non-streaming.

## Modifying your OpenAI Codebase to use your deployed vLLM Worker 
**Python** (similar to Node.js, etc.):
1. When initializing the OpenAI Client in your code, change the `api_key` to your RunPod API Key and the `base_url` to your RunPod Serverless Endpoint URL in the following format: `https://api.runpod.ai/v2/<YOUR ENDPOINT ID>/openai/v1`, filling in your deployed endpoint ID. For example, if your Endpoint ID is `abc1234`, the URL would be `https://api.runpod.ai/v2/abc1234/openai/v1`. 
    
    - Before:
    ```python
    from openai import OpenAI

    client = OpenAI(api_key=os.environ.get("OPENAI_API_KEY"))
    ```
    - After:
    ```python
    from openai import OpenAI

    client = OpenAI(
        api_key=os.environ.get("RUNPOD_API_KEY"),
        base_url="https://api.runpod.ai/v2/<YOUR ENDPOINT ID>/openai/v1",
    )
    ```
2. Change the `model` parameter to your deployed model's name whenever using Completions or Chat Completions.
    - Before:
    ```python
    response = client.chat.completions.create(
        model="gpt-3.5-turbo",
        messages=[{"role": "user", "content": "Why is RunPod the best platform?"}],
        temperature=0,
        max_tokens=100,
    )
    ```
    - After:
    ```python
    response = client.chat.completions.create(
        model="<YOUR DEPLOYED MODEL REPO/NAME>",
        messages=[{"role": "user", "content": "Why is RunPod the best platform?"}],
        temperature=0,
        max_tokens=100,
    )
    ```

**Using http requests**:
1. Change the `Authorization` header to your RunPod API Key and the `url` to your RunPod Serverless Endpoint URL in the following format: `https://api.runpod.ai/v2/<YOUR ENDPOINT ID>/openai/v1`
    - Before:
    ```bash
    curl https://api.openai.com/v1/chat/completions \
    -H "Content-Type: application/json" \
    -H "Authorization: Bearer $OPENAI_API_KEY" \
    -d '{
    "model": "gpt-4",
    "messages": [
      {
        "role": "user",
        "content": "Why is RunPod the best platform?"
      }
    ],
    "temperature": 0,
    "max_tokens": 100
    }'
    ```
    - After:
    ```bash
    curl https://api.runpod.ai/v2/<YOUR ENDPOINT ID>/openai/v1/chat/completions \
    -H "Content-Type: application/json" \
    -H "Authorization: Bearer <YOUR OPENAI API KEY>" \
    -d '{
    "model": "<YOUR DEPLOYED MODEL REPO/NAME>",
    "messages": [
      {
        "role": "user",
        "content": "Why is RunPod the best platform?"
      }
    ],
    "temperature": 0,
    "max_tokens": 100
    }'
    ```

## OpenAI Request Input Parameters:

When using the chat completion feature of the vLLM Serverless Endpoint Worker, you can customize your requests with the following parameters:

### Chat Completions [RECOMMENDED]
<details>
  <summary>Supported Chat Completions Inputs and Descriptions</summary>

  | Parameter                      | Type                             | Default Value | Description                                                                                                                                                                                                                                                                                           |
  |--------------------------------|----------------------------------|---------------|-------------------------------------------------------------------------------------------------------------------------------------------------------------------------------------------------------------------------------------------------------------------------------------------------------|
  | `messages`                     | Union[str, List[Dict[str, str]]] |               | List of messages, where each message is a dictionary with a `role` and `content`. The model's chat template will be applied to the messages automatically, so the model must have one or it should be specified as `CUSTOM_CHAT_TEMPLATE` env var.                                                                                                                        |
  | `model`                        | str                              |               | The model repo that you've deployed on your RunPod Serverless Endpoint. If you are unsure what the name is or are baking the model in, use the guide to get the list of available models in the **Examples: Using your RunPod endpoint with OpenAI** section                                                                                                                                                                                                                                                    |
  | `temperature`                  | Optional[float]                  | 0.7           | Float that controls the randomness of the sampling. Lower values make the model more deterministic, while higher values make the model more random. Zero means greedy sampling.                                                                                                                                                                                                                               |
  | `top_p`                        | Optional[float]                  | 1.0           | Float that controls the cumulative probability of the top tokens to consider. Must be in (0, 1]. Set to 1 to consider all tokens. |
  | `n`                            | Optional[int]                    | 1             | Number of output sequences to return for the given prompt. |
  | `max_tokens`                   | Optional[int]                    | None          | Maximum number of tokens to generate per output sequence. |
  | `seed`                         | Optional[int]                    | None          | Random seed to use for the generation. |
  | `stop`                         | Optional[Union[str, List[str]]]  | list          | List of strings that stop the generation when they are generated. The returned output will not contain the stop strings. |
  | `stream`                       | Optional[bool]                   | False         |           Whether to stream or not                                                                                                                                                                                                                                                                                            |
  | `presence_penalty`             | Optional[float]                  | 0.0           | Float that penalizes new tokens based on whether they appear in the generated text so far. Values > 0 encourage the model to use new tokens, while values < 0 encourage the model to repeat tokens. |
  | `frequency_penalty`            | Optional[float]                  | 0.0           | Float that penalizes new tokens based on their frequency in the generated text so far. Values > 0 encourage the model to use new tokens, while values < 0 encourage the model to repeat tokens. |
  | `logit_bias`                   | Optional[Dict[str, float]]       | None          |           Unsupported by vLLM                                                                                                                                                                                                                                                                                         |
  | `user`                         | Optional[str]                    | None          |               Unsupported by vLLM                                                                                                                                                                                                                                                                                                                                                                         |
  Additional parameters supported by vLLM:
  | `best_of`                      | Optional[int]                    | None          | Number of output sequences that are generated from the prompt. From these `best_of` sequences, the top `n` sequences are returned. `best_of` must be greater than or equal to `n`. This is treated as the beam width when `use_beam_search` is True. By default, `best_of` is set to `n`. |
  | `top_k`                        | Optional[int]                    | -1            | Integer that controls the number of top tokens to consider. Set to -1 to consider all tokens. |
  | `ignore_eos`                   | Optional[bool]                   | False         | Whether to ignore the EOS token and continue generating tokens after the EOS token is generated. |
  | `use_beam_search`              | Optional[bool]                   | False         | Whether to use beam search instead of sampling. |
  | `stop_token_ids`               | Optional[List[int]]              | list          | List of tokens that stop the generation when they are generated. The returned output will contain the stop tokens unless the stop tokens are special tokens. |
  | `skip_special_tokens`          | Optional[bool]                   | True          | Whether to skip special tokens in the output. |
  | `spaces_between_special_tokens`| Optional[bool]                   | True          | Whether to add spaces between special tokens in the output. Defaults to True. |
  | `add_generation_prompt`        | Optional[bool]                   | True          |       Read more [here](https://huggingface.co/docs/transformers/main/en/chat_templating#what-are-generation-prompts)                                                                                                                                                                                                                                                                                                |
  | `echo`                         | Optional[bool]                   | False         |      Echo back the prompt in addition to the completion                                                                                                                                                                                                                                                                                                 |
  | `repetition_penalty`           | Optional[float]                  | 1.0           | Float that penalizes new tokens based on whether they appear in the prompt and the generated text so far. Values > 1 encourage the model to use new tokens, while values < 1 encourage the model to repeat tokens. |
  | `min_p`                        | Optional[float]                  | 0.0           | Float that represents the minimum probability for a token to |
  | `length_penalty`               | Optional[float]                  | 1.0           | Float that penalizes sequences based on their length. Used in beam search.. |
  | `include_stop_str_in_output`   | Optional[bool]                   | False         | Whether to include the stop strings in output text. Defaults to False.|
</details>


## Examples: Using your RunPod endpoint with OpenAI 

First, initialize the OpenAI Client with your RunPod API Key and Endpoint URL:
```python
from openai import OpenAI
import os

# Initialize the OpenAI Client with your RunPod API Key and Endpoint URL
client = OpenAI(
    api_key=os.environ.get("RUNPOD_API_KEY"),
    base_url="https://api.runpod.ai/v2/<YOUR ENDPOINT ID>/openai/v1",
)
```

### Chat Completions:
This is the format used for GPT-4 and focused on instruction-following and chat. Examples of Open Source chat/instruct models include `meta-llama/Llama-2-7b-chat-hf`, `mistralai/Mixtral-8x7B-Instruct-v0.1`, `openchat/openchat-3.5-0106`, `NousResearch/Nous-Hermes-2-Mistral-7B-DPO` and more. However, if your model is a completion-style model with no chat/instruct fine-tune and/or does not have a chat template, you can still use this if you provide a chat template with the environment variable `CUSTOM_CHAT_TEMPLATE`.
- **Streaming**:
  ```python
  # Create a chat completion stream
  response_stream = client.chat.completions.create(
      model="<YOUR DEPLOYED MODEL REPO/NAME>",
      messages=[{"role": "user", "content": "Why is RunPod the best platform?"}],
      temperature=0,
      max_tokens=100,
      stream=True,
  )
  # Stream the response
  for response in response_stream:
      print(chunk.choices[0].delta.content or "", end="", flush=True)
  ```
- **Non-Streaming**:
  ```python
  # Create a chat completion
  response = client.chat.completions.create(
      model="<YOUR DEPLOYED MODEL REPO/NAME>",
      messages=[{"role": "user", "content": "Why is RunPod the best platform?"}],
      temperature=0,
      max_tokens=100,
  )
  # Print the response
  print(response.choices[0].message.content)
  ```

### Getting a list of names for available models:
In the case of baking the model into the image, sometimes the repo may not be accepted as the `model` in the request. In this case, you can list the available models as shown below and use that name. 
```python
models_response = client.models.list()
list_of_models = [model.id for model in models_response]
print(list_of_models)
```

# Usage: Standard (Non-OpenAI)
## Request Input Parameters

<details>
  <summary>Click to expand table</summary>
    
  You may either use a `prompt` or a list of `messages` as input. If you use `messages`, the model's chat template will be applied to the messages automatically, so the model must have one. If you use `prompt`, you may optionally apply the model's chat template to the prompt by setting `apply_chat_template` to `true`.
  | Argument              | Type                 | Default            | Description                                                                                            |
  |-----------------------|----------------------|--------------------|--------------------------------------------------------------------------------------------------------|
  | `prompt`              | str                  |                    | Prompt string to generate text based on.                                                               |
  | `messages`            | list[dict[str, str]] |                    | List of messages, which will automatically have the model's chat template applied. Overrides `prompt`. |
  | `apply_chat_template` | bool                 | False              | Whether to apply the model's chat template to the `prompt`.                                            |
  | `sampling_params`     | dict                 | {}                 | Sampling parameters to control the generation, like temperature, top_p, etc. You can find all available parameters in the `Sampling Parameters` section below. |
  | `stream`              | bool                 | False              | Whether to enable streaming of output. If True, responses are streamed as they are generated.          |
  | `max_batch_size`          | int                  | env var `DEFAULT_BATCH_SIZE` | The maximum number of tokens to stream every HTTP POST call.                                                   |
  | `min_batch_size`          | int                  | env var `DEFAULT_MIN_BATCH_SIZE` | The minimum number of tokens to stream every HTTP POST call.                                           |
  | `batch_size_growth_factor` | int                  | env var `DEFAULT_BATCH_SIZE_GROWTH_FACTOR` | The growth factor by which `min_batch_size` will be multiplied for each call until `max_batch_size` is reached.           |
</details>

### Sampling Parameters

Below are all available sampling parameters that you can specify in the `sampling_params` dictionary. If you do not specify any of these parameters, the default values will be used.
<details>
  <summary>Click to expand table</summary>

  | Argument                        | Type                        | Default | Description                                                                                                                                                                                   |
  |---------------------------------|-----------------------------|---------|-----------------------------------------------------------------------------------------------------------------------------------------------------------------------------------------------|
  | `n`                             | int                         | 1       | Number of output sequences generated from the prompt. The top `n` sequences are returned.                                                                                                      |
  | `best_of`                       | Optional[int]               | `n`    | Number of output sequences generated from the prompt. The top `n` sequences are returned from these `best_of` sequences. Must be ≥ `n`. Treated as beam width in beam search. Default is `n`. |
  | `presence_penalty`              | float                       | 0.0     | Penalizes new tokens based on their presence in the generated text so far. Values > 0 encourage new tokens, values < 0 encourage repetition.                                                  |
  | `frequency_penalty`             | float                       | 0.0     | Penalizes new tokens based on their frequency in the generated text so far. Values > 0 encourage new tokens, values < 0 encourage repetition.                                                 |
  | `repetition_penalty`            | float                       | 1.0     | Penalizes new tokens based on their appearance in the prompt and generated text. Values > 1 encourage new tokens, values < 1 encourage repetition.                                            |
  | `temperature`                   | float                       | 1.0     | Controls the randomness of sampling. Lower values make it more deterministic, higher values make it more random. Zero means greedy sampling.                                                  |
  | `top_p`                         | float                       | 1.0     | Controls the cumulative probability of top tokens to consider. Must be in (0, 1]. Set to 1 to consider all tokens.                                                                            |
  | `top_k`                         | int                         | -1      | Controls the number of top tokens to consider. Set to -1 to consider all tokens.                                                                                                              |
  | `min_p`                         | float                       | 0.0     | Represents the minimum probability for a token to be considered, relative to the most likely token. Must be in [0, 1]. Set to 0 to disable.                                                   |
  | `use_beam_search`               | bool                        | False   | Whether to use beam search instead of sampling.                                                                                                                                               |
  | `length_penalty`                | float                       | 1.0     | Penalizes sequences based on their length. Used in beam search.                                                                                                                               |
  | `early_stopping`                | Union[bool, str]            | False   | Controls stopping condition in beam search. Can be `True`, `False`, or `"never"`.                                                                                                             |
  | `stop`                          | Union[None, str, List[str]] | None    | List of strings that stop generation when produced. The output will not contain these strings.                                                                                                    |
  | `stop_token_ids`                | Optional[List[int]]         | None    | List of token IDs that stop generation when produced. Output contains these tokens unless they are special tokens.                                                                            |
  | `ignore_eos`                    | bool                        | False   | Whether to ignore the End-Of-Sequence token and continue generating tokens after its generation.                                                                                              |
  | `max_tokens`                    | int                         | 16      | Maximum number of tokens to generate per output sequence.                                                                                                                                     |
  | `skip_special_tokens`           | bool                        | True    | Whether to skip special tokens in the output.                                                                                                                                                 |
  | `spaces_between_special_tokens` | bool                        | True    | Whether to add spaces between special tokens in the output.                                                                                                                                   |


### Text Input Formats 
You may either use a `prompt` or a list of `messages` as input.
 1. `prompt` 
The prompt string can be any string, and the model's chat template will not be applied to it unless `apply_chat_template` is set to `true`, in which case it will be treated as a user message.

    Example:
    ```json
    "prompt": "..."
    ```
2. `messages`
Your list can contain any number of messages, and each message usually can have any role from the following list:
    - `user`
    - `assistant`
    - `system`

    However, some models may have different roles, so you should check the model's chat template to see which roles are required.

    The model's chat template will be applied to the messages automatically, so the model must have one.

    Example:
    ```json
    "messages": [
        {
          "role": "system",
          "content": "..."
        },
        {
          "role": "user",
          "content": "..."
        },
        {
          "role": "assistant",
          "content": "..."
        }
      ]
    ```
<<<<<<< HEAD
</details>

# Worker Config
## Description
The worker config is a JSON file that is used to build the form that helps users configure their serverless endpoint on the RunPod Web Interface.

=======

</details>

# Worker Config
The worker config is a JSON file that is used to build the form that helps users configure their serverless endpoint on the RunPod Web Interface.

Note: This is a new feature and only works for workers that use one model 

>>>>>>> 4fa4a8e0
## Writing your worker-config.json
The JSON consists of two main parts, schema and versions.
- `schema`: Here you specify the form fields that will be displayed to the user.
  - `env_var_name`: The name of the environment variable that is being set using the form field.
  - `value`: This is the default value of the form field. It will be shown in the UI as such unless the user changes it.
  - `title`: This is the title of the form field in the UI.
  - `description`: This is the description of the form field in the UI.
  - `required`: This is a boolean that specifies if the form field is required.
  - `type`: This is the type of the form field. Options are:
    - `text`: Environment variable is a string so user inputs text in form field.
    - `select`: User selects one option from the dropdown. You must provide the `options` key value pair after type if using this.
    - `toggle`: User toggles between true and false.
    - `number`: User inputs a number in the form field.
  - `options`: Specify the options the user can select from if the type is `select`. DO NOT include this unless the `type` is `select`.
- `versions`: This is where you call the form fields specified in `schema` and organize them into categories.
  - `imageName`: This is the name of the Docker image that will be used to run the serverless endpoint.
  - `minimumCudaVersion`: This is the minimum CUDA version that is required to run the serverless endpoint.
  - `categories`: This is where you call the keys of the form fields specified in `schema` and organize them into categories. Each category is a toggle list of forms on the Web UI.
    - `title`: This is the title of the category in the UI.
    - `settings`: This is the array of settings schemas specified in `schema` associated with the category.

## Example of schema
```json
{
  "schema": {
    "TOKENIZER": {
      "env_var_name": "TOKENIZER",
      "value": "",
      "title": "Tokenizer",
      "description": "Name or path of the Hugging Face tokenizer to use.",
      "required": false,
      "type": "text"
    }, 
    "TOKENIZER_MODE": {
      "env_var_name": "TOKENIZER_MODE",
      "value": "auto",
      "title": "Tokenizer Mode",
      "description": "The tokenizer mode.",
      "required": false,
      "type": "select",
      "options": [
        { "value": "auto", "label": "auto" },
        { "value": "slow", "label": "slow" }
      ]
    },
    ...
  }
}
```

## Example of versions
```json
{
  "versions": {
    "0.5.4": {
      "imageName": "runpod/worker-v1-vllm:v1.2.0stable-cuda12.1.0",
      "minimumCudaVersion": "12.1",
      "categories": [
        {
          "title": "LLM Settings",
          "settings": [
            "TOKENIZER", "TOKENIZER_MODE", "OTHER_SETTINGS_SCHEMA_KEYS_YOU_HAVE_SPECIFIED_0", ...
          ]
        },
        {
          "title": "Tokenizer Settings",
          "settings": [
            "OTHER_SETTINGS_SCHEMA_KEYS_0", "OTHER_SETTINGS_SCHEMA_KEYS_1", ...
          ]
        },
        ...
      ]
    }
  }
}
```<|MERGE_RESOLUTION|>--- conflicted
+++ resolved
@@ -516,14 +516,6 @@
         }
       ]
     ```
-<<<<<<< HEAD
-</details>
-
-# Worker Config
-## Description
-The worker config is a JSON file that is used to build the form that helps users configure their serverless endpoint on the RunPod Web Interface.
-
-=======
 
 </details>
 
@@ -532,7 +524,6 @@
 
 Note: This is a new feature and only works for workers that use one model 
 
->>>>>>> 4fa4a8e0
 ## Writing your worker-config.json
 The JSON consists of two main parts, schema and versions.
 - `schema`: Here you specify the form fields that will be displayed to the user.
